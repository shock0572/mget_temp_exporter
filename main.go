--- conflicted
+++ resolved
@@ -19,11 +19,7 @@
 
 var (
 	version   = "0.6"
-<<<<<<< HEAD
 	buildDate = "2025-07-11"
-=======
-	buildDate = "2025-07-03"
->>>>>>> 0a97d6e8
 	goVersion = runtime.Version()
 )
 
